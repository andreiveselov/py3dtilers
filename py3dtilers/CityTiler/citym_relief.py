--- conflicted
+++ resolved
@@ -47,13 +47,8 @@
         if not reliefs:
             # No specific reliefs were sought. We thus retrieve all the ones
             # we can find in the database:
-<<<<<<< HEAD
             query = "SELECT relief_feature.id, BOX3D(cityobject.envelope), cityobject.gmlid " + \
-                    "FROM relief_feature JOIN cityobject ON relief_feature.id=cityobject.id"
-=======
-            query = "SELECT relief_feature.id, BOX3D(cityobject.envelope) " + \
                     "FROM citydb.relief_feature JOIN citydb.cityobject ON relief_feature.id=cityobject.id"
->>>>>>> 19ccba50
 
         else:
             relief_gmlids = [n.get_gml_id() for n in reliefs]
